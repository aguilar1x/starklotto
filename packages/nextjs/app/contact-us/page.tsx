<<<<<<< HEAD
"use client";

import React, { useEffect, useState } from "react";
import { UserIcon, EnvelopeIcon, PencilSquareIcon } from "@heroicons/react/24/outline";
import { ContactUsFormData } from "~~/interfaces/contact-us";
import { CONTACT_US_SHEET_SCRIPT } from "~~/utils/Constants";
=======
import React from "react";
import {
  UserIcon,
  EnvelopeIcon,
  PencilSquareIcon,
} from "@heroicons/react/24/outline";
>>>>>>> c9f7eb58

const ContactUsPage = () => {

  const [formData, setFormData] = useState<ContactUsFormData>({
    name: "",
    email: "",
    message: ""
  });
  const [errors, setErrors] = useState<ContactUsFormData>({
    name: "",
    email: "",
    message: ""
  });

  const [isSubmitting, setIsSubmitting] = useState(false);
  const [submitError, setSubmitError] = useState("");

  const [isSubmitted, setIsSubmitted] = useState(false);

  const handleChange = (e: React.ChangeEvent<HTMLInputElement | HTMLTextAreaElement>) => {
    const { name, value } = e.target;
    setFormData({ ...formData, [name]: value });

    // Validar el campo correspondiente y actualizar errores
    if (name === "name" && value !== "") {
        setErrors(prev => ({ ...prev, name: "" }));
    }
    if (name === "email") {
        if (value === "") {
            setErrors(prev => ({ ...prev, email: "Email is required" }));
        } else if (!/\S+@\S+\.\S+/.test(value)) {
            setErrors(prev => ({ ...prev, email: "Email is invalid" }));
        } else {
            setErrors(prev => ({ ...prev, email: "" }));
        }
    }
    if (name === "message" && value !== "") {
        setErrors(prev => ({ ...prev, message: "" }));
    }
  };

  const onSubmit = async (e: React.FormEvent<HTMLFormElement>) => {
    e.preventDefault();
    setIsSubmitting(true);
    let hasErrors = false;

    if (formData.name === "") {
      setErrors(prev => ({ ...prev, name: "Name is required" }));
      hasErrors = true;
    }
    if (formData.email === "") {
      setErrors(prev => ({ ...prev, email: "Email is required" }));
      hasErrors = true;
    } else if (!/\S+@\S+\.\S+/.test(formData.email)) {
      setErrors(prev => ({ ...prev, email: "Email is invalid" }));
      hasErrors = true;
    }
    if (formData.message === "") {
      setErrors(prev => ({ ...prev, message: "Message is required" }));
      hasErrors = true;
    }

    if (hasErrors) return; // Detener si hay errores

    try {
        await fetch(CONTACT_US_SHEET_SCRIPT, {
            method: "POST",
            mode: 'no-cors', 
            cache: 'no-cache', 
            headers: {
                "Content-Type": "application/json",
            },
            body: JSON.stringify(formData),
        });

        setIsSubmitted(true);
    } catch (error) {
        setSubmitError("There was a problem sending the message.");
    }

    // Reiniciar el formulario
    setFormData({ name: "", email: "", message: "" });
    setErrors({ name: "", email: "", message: "" });
    setIsSubmitting(false);
  };

  useEffect(() => {
    if(submitError){
      setTimeout(() => {
        setSubmitError("");
      }, 3000);
    }

    if (isSubmitted) {
      setTimeout(() => {
        setIsSubmitted(false);
      }, 3000);
    }
  }, [isSubmitted, submitError]);

  return (
    <div className="text-white text-center py-20">
      <h1 className="text-4xl font-bold">Contact Us</h1>
      <p className="mt-4 text-lg">Have any questions? Reach out to us!</p>
      <form onSubmit={onSubmit} className="mt-8 max-w-md mx-auto bg-[#1A1A1A] p-4 rounded">
        <div className="mb-4">
          <label
            className="flex items-center text-left mb-2"
            htmlFor="fullName"
          >
            Full Name
            <UserIcon className="h-5 w-5 text-white ml-2" />
          </label>
          <input
            type="text"
            name="name" 
            value={formData.name}
            onChange={handleChange}                                    
            className="w-full p-2 border border-gray-300 rounded bg-[#2A2A2A] text-white text-sm"
            placeholder="YOUR NAME"
          />
          {errors.name && <p className="text-red-500">{errors.name}</p>}
        </div>

        <div className="mb-4">
          <label className="flex items-center text-left mb-2" htmlFor="email">
            Email Address
            <EnvelopeIcon className="h-5 w-5 text-white ml-2" />
          </label>
          <input
            type="email"
            name="email"
            value={formData.email}
            onChange={handleChange}
            className="w-full p-2 border border-gray-300 rounded bg-[#2A2A2A] text-white text-sm"
            placeholder="YOUR@EMAIL.COM"
          />
          {errors.email && <p className="text-red-500">{errors.email}</p>}
        </div>

        <div className="mb-4">
          <label className="flex items-center text-left mb-2" htmlFor="message">
            Your Message
            <PencilSquareIcon className="h-5 w-5 text-white ml-2" />
          </label>
          <textarea
            name="message"
            value={formData.message}
            onChange={handleChange}
            className="w-full p-2 border border-gray-300 rounded bg-[#2A2A2A] text-white text-sm"
            rows={4}
            placeholder="YOUR MESSAGE..."
          />
          {errors.message && <p className="text-red-500">{errors.message}</p>}
        </div>

<<<<<<< HEAD
        <button type="submit" className="bg-gradient-to-r from-[#3A0909] to-[#000000] text-white py-2 px-4 rounded" disabled={isSubmitting}>
          {isSubmitting ? "Sending..." : "Contact Us"}
=======
        <button
          type="submit"
          className="bg-gradient-to-r from-[#3A0909] to-[#000000] text-white py-2 px-4 rounded"
        >
          Send Message
>>>>>>> c9f7eb58
        </button>
      </form>
      {submitError && <p className="text-red-500 mt-4">{submitError}</p>}   
      {
        isSubmitted && !submitError && <p className="mt-4 text-yellow-400 text-lg">Message sent successfully!</p>
      }
    </div>
  );
};

export default ContactUsPage;<|MERGE_RESOLUTION|>--- conflicted
+++ resolved
@@ -1,18 +1,9 @@
-<<<<<<< HEAD
 "use client";
 
 import React, { useEffect, useState } from "react";
 import { UserIcon, EnvelopeIcon, PencilSquareIcon } from "@heroicons/react/24/outline";
 import { ContactUsFormData } from "~~/interfaces/contact-us";
 import { CONTACT_US_SHEET_SCRIPT } from "~~/utils/Constants";
-=======
-import React from "react";
-import {
-  UserIcon,
-  EnvelopeIcon,
-  PencilSquareIcon,
-} from "@heroicons/react/24/outline";
->>>>>>> c9f7eb58
 
 const ContactUsPage = () => {
 
@@ -169,16 +160,8 @@
           {errors.message && <p className="text-red-500">{errors.message}</p>}
         </div>
 
-<<<<<<< HEAD
         <button type="submit" className="bg-gradient-to-r from-[#3A0909] to-[#000000] text-white py-2 px-4 rounded" disabled={isSubmitting}>
           {isSubmitting ? "Sending..." : "Contact Us"}
-=======
-        <button
-          type="submit"
-          className="bg-gradient-to-r from-[#3A0909] to-[#000000] text-white py-2 px-4 rounded"
-        >
-          Send Message
->>>>>>> c9f7eb58
         </button>
       </form>
       {submitError && <p className="text-red-500 mt-4">{submitError}</p>}   
