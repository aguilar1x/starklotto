"use client";

import React, { useEffect, useState } from "react";
import { useTheme } from "next-themes";
import { Toaster } from "react-hot-toast";
import { StarknetConfig, starkscan } from "@starknet-react/core";
import { Header } from "~~/components/Header";
import { Footer } from "~~/components/Footer";
import { ProgressBar } from "~~/components/scaffold-stark/ProgressBar";
import { appChains, connectors } from "~~/services/web3/connectors";
import provider from "~~/services/web3/provider";
import { useNativeCurrencyPrice } from "~~/hooks/scaffold-stark/useNativeCurrencyPrice";

const ScaffoldStarkApp = ({ children }: { children: React.ReactNode }) => {
  useNativeCurrencyPrice();
  const { resolvedTheme } = useTheme();
  const isDarkMode = resolvedTheme === "dark";
  return (
    <>
      <div className="flex relative flex-col min-h-screen bg-main">
        {isDarkMode ? (
          <>
            <div className="circle-gradient-dark w-[330px] h-[330px]"></div>
            <div className="circle-gradient-blue-dark w-[330px] h-[330px]"></div>
          </>
        ) : (
          <>
            <div className="circle-gradient w-[330px] h-[330px]"></div>
            <div className="circle-gradient-blue w-[330px] h-[630px]"></div>
          </>
        )}
        <Header />
        <main className="relative flex flex-col flex-1">{children}</main>
<<<<<<< HEAD
        <Footer />
=======
        {/*         <Footer /> */}
>>>>>>> ef018955
      </div>
      <Toaster />
    </>
  );
};

export const ScaffoldStarkAppWithProviders = ({
  children,
}: {
  children: React.ReactNode;
}) => {
  const [mounted, setMounted] = useState(false);

  useEffect(() => {
    setMounted(true);
  }, []);

  if (!mounted) return null;

  return (
    <StarknetConfig
      chains={appChains}
      provider={provider}
      connectors={connectors}
      explorer={starkscan}
    >
      <ProgressBar />
      <ScaffoldStarkApp>{children}</ScaffoldStarkApp>
    </StarknetConfig>
  );
};<|MERGE_RESOLUTION|>--- conflicted
+++ resolved
@@ -31,11 +31,7 @@
         )}
         <Header />
         <main className="relative flex flex-col flex-1">{children}</main>
-<<<<<<< HEAD
-        <Footer />
-=======
         {/*         <Footer /> */}
->>>>>>> ef018955
       </div>
       <Toaster />
     </>
