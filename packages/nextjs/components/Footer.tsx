import { Cog8ToothIcon, CurrencyDollarIcon } from "@heroicons/react/24/outline";
import { useTargetNetwork } from "~~/hooks/scaffold-stark/useTargetNetwork";
import { useGlobalState } from "~~/services/store/store";
import { devnet, sepolia, mainnet } from "@starknet-react/chains";
import { Faucet } from "~~/components/scaffold-stark/Faucet";
import { FaucetSepolia } from "~~/components/scaffold-stark/FaucetSepolia";
import { BlockExplorerSepolia } from "./scaffold-stark/BlockExplorerSepolia";
import { BlockExplorer } from "./scaffold-stark/BlockExplorer";
import Link from "next/link";

/**
 * Site footer
 */
export const Footer = () => {
  const nativeCurrencyPrice = useGlobalState(
    (state) => state.nativeCurrencyPrice,
  );
  const { targetNetwork } = useTargetNetwork();

  // NOTE: workaround - check by name also since in starknet react devnet and sepolia has the same chainId
  const isLocalNetwork =
    targetNetwork.id === devnet.id && targetNetwork.network === devnet.network;
  const isSepoliaNetwork =
    targetNetwork.id === sepolia.id &&
    targetNetwork.network === sepolia.network;
  const isMainnetNetwork =
    targetNetwork.id === mainnet.id &&
    targetNetwork.network === mainnet.network;

  return (
<<<<<<< HEAD
    <div className="min-h-0 py-5 px-1 mb-11 lg:mb-0 bg-base-100">
      <div>
        <div className="fixed flex justify-between items-center w-full z-10 p-4 bottom-0 left-0 pointer-events-none">
          <div className="flex flex-col md:flex-row gap-2 pointer-events-auto">
            {isSepoliaNetwork && (
              <>
                <FaucetSepolia />
                <BlockExplorerSepolia />
              </>
            )}
            {isLocalNetwork && (
              <>
                <Faucet />
              </>
            )}
            {isMainnetNetwork && (
              <>
                <BlockExplorer />
              </>
            )}
            <Link
              href={"/configure"}
              passHref
              className="btn btn-sm font-normal gap-1 cursor-pointer border border-[#32BAC4] shadow-none"
            >
              <Cog8ToothIcon className="h-4 w-4 text-[#32BAC4]" />
              <span>Configure Contracts</span>
            </Link>
            {nativeCurrencyPrice > 0 && (
              <div>
                <div className="btn btn-sm font-normal gap-1 cursor-auto border border-[#32BAC4] shadow-none">
                  <CurrencyDollarIcon className="h-4 w-4 text-[#32BAC4]" />
                  <span>{nativeCurrencyPrice}</span>
                </div>
              </div>
            )}
          </div>
=======
    <footer className="w-full bg-transparent backdrop-blur-md shadow-lg fixed bottom-0 z-50">
      <div className="container mx-auto py-6 px-8 flex flex-col md:flex-row items-center justify-between">
        {/* Información del Proyecto */}
        <div className="text-center md:text-left mb-4 md:mb-0">
          <h3 className="text-lg font-semibold text-white">STARKLOTTO</h3>
          <p className="text-sm text-gray-300">
            The most innovative decentralized lottery on the Starknet
            blockchain.
          </p>
        </div>

        {/* Enlaces y Botones */}
        <div className="flex items-center space-x-4">
          {isSepoliaNetwork && (
            <>
              <FaucetSepolia />
              <BlockExplorerSepolia />
            </>
          )}
          {isLocalNetwork && <Faucet />}
          {isMainnetNetwork && <BlockExplorer />}

          <Link
            href="/configure"
            passHref
            className="btn btn-sm font-normal gap-1 cursor-pointer border border-[#32BAC4] shadow-none text-white"
          >
            <Cog8ToothIcon className="h-4 w-4 text-[#32BAC4]" />
            <span>Configure Contracts</span>
          </Link>

          {nativeCurrencyPrice > 0 && (
            <div className="btn btn-sm font-normal gap-1 cursor-auto border border-[#32BAC4] shadow-none text-white">
              <CurrencyDollarIcon className="h-4 w-4 text-[#32BAC4]" />
              <span>{nativeCurrencyPrice}</span>
            </div>
          )}
        </div>

        {/* Enlaces de Redes Sociales */}
        <div className="flex items-center space-x-4 mt-4 md:mt-0">
          <Link
            href="https://github.com/future-minds7"
            target="_blank"
            rel="noreferrer"
          >
            <span className="text-white hover:text-yellow-400 transition">
              GitHub
            </span>
          </Link>
          <Link
            href="https://x.com/futureminds_7"
            target="_blank"
            rel="noreferrer"
          >
            <span className="text-white hover:text-yellow-400 transition">
              Twitter
            </span>
          </Link>
          <Link
            href="https://t.me/+wO3PtlRAreo4MDI9"
            target="_blank"
            rel="noreferrer"
          >
            <span className="text-white hover:text-yellow-400 transition">
              Telegram
            </span>
          </Link>
>>>>>>> ef018955
        </div>
      </div>
      <div className="w-full">
        <ul className="menu menu-horizontal w-full">
          <div className="flex justify-center items-center gap-2 text-sm w-full">
            <div className="text-center">
              <a
                href="https://github.com/Scaffold-Stark/scaffold-stark-2"
                target="_blank"
                rel="noreferrer"
                className="link"
              >
                Fork me
              </a>
            </div>

            <div className="text-center">
              <a
                href="https://t.me/+wO3PtlRAreo4MDI9"
                target="_blank"
                rel="noreferrer"
                className="link"
              >
                Support
              </a>
            </div>
          </div>
        </ul>
      </div>
    </div>
  );
};<|MERGE_RESOLUTION|>--- conflicted
+++ resolved
@@ -28,7 +28,6 @@
     targetNetwork.network === mainnet.network;
 
   return (
-<<<<<<< HEAD
     <div className="min-h-0 py-5 px-1 mb-11 lg:mb-0 bg-base-100">
       <div>
         <div className="fixed flex justify-between items-center w-full z-10 p-4 bottom-0 left-0 pointer-events-none">
@@ -66,45 +65,21 @@
               </div>
             )}
           </div>
-=======
-    <footer className="w-full bg-transparent backdrop-blur-md shadow-lg fixed bottom-0 z-50">
-      <div className="container mx-auto py-6 px-8 flex flex-col md:flex-row items-center justify-between">
-        {/* Información del Proyecto */}
-        <div className="text-center md:text-left mb-4 md:mb-0">
-          <h3 className="text-lg font-semibold text-white">STARKLOTTO</h3>
-          <p className="text-sm text-gray-300">
-            The most innovative decentralized lottery on the Starknet
-            blockchain.
-          </p>
         </div>
-
-        {/* Enlaces y Botones */}
-        <div className="flex items-center space-x-4">
-          {isSepoliaNetwork && (
-            <>
-              <FaucetSepolia />
-              <BlockExplorerSepolia />
-            </>
-          )}
-          {isLocalNetwork && <Faucet />}
-          {isMainnetNetwork && <BlockExplorer />}
-
-          <Link
-            href="/configure"
-            passHref
-            className="btn btn-sm font-normal gap-1 cursor-pointer border border-[#32BAC4] shadow-none text-white"
-          >
-            <Cog8ToothIcon className="h-4 w-4 text-[#32BAC4]" />
-            <span>Configure Contracts</span>
-          </Link>
-
-          {nativeCurrencyPrice > 0 && (
-            <div className="btn btn-sm font-normal gap-1 cursor-auto border border-[#32BAC4] shadow-none text-white">
-              <CurrencyDollarIcon className="h-4 w-4 text-[#32BAC4]" />
-              <span>{nativeCurrencyPrice}</span>
+      </div>
+      <div className="w-full">
+        <ul className="menu menu-horizontal w-full">
+          <div className="flex justify-center items-center gap-2 text-sm w-full">
+            <div className="text-center">
+              <a
+                href="https://github.com/Scaffold-Stark/scaffold-stark-2"
+                target="_blank"
+                rel="noreferrer"
+                className="link"
+              >
+                Fork me
+              </a>
             </div>
-          )}
-        </div>
 
         {/* Enlaces de Redes Sociales */}
         <div className="flex items-center space-x-4 mt-4 md:mt-0">
@@ -135,35 +110,7 @@
               Telegram
             </span>
           </Link>
->>>>>>> ef018955
         </div>
-      </div>
-      <div className="w-full">
-        <ul className="menu menu-horizontal w-full">
-          <div className="flex justify-center items-center gap-2 text-sm w-full">
-            <div className="text-center">
-              <a
-                href="https://github.com/Scaffold-Stark/scaffold-stark-2"
-                target="_blank"
-                rel="noreferrer"
-                className="link"
-              >
-                Fork me
-              </a>
-            </div>
-
-            <div className="text-center">
-              <a
-                href="https://t.me/+wO3PtlRAreo4MDI9"
-                target="_blank"
-                rel="noreferrer"
-                className="link"
-              >
-                Support
-              </a>
-            </div>
-          </div>
-        </ul>
       </div>
     </div>
   );
