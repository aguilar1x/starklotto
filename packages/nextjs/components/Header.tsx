--- conflicted
+++ resolved
@@ -1,26 +1,8 @@
 "use client";
 
-import React, { useCallback, useRef, useState, useEffect } from "react";
+import React, { useState, useEffect } from "react";
+import Link from "next/link";
 import Image from "next/image";
-<<<<<<< HEAD
-import Link from "next/link";
-import { usePathname } from "next/navigation";
-import { Bars3Icon, BugAntIcon } from "@heroicons/react/24/outline";
-import { useOutsideClick } from "~~/hooks/scaffold-stark";
-import { CustomConnectButton } from "~~/components/scaffold-stark/CustomConnectButton";
-import { useTheme } from "next-themes";
-import { useTargetNetwork } from "~~/hooks/scaffold-stark/useTargetNetwork";
-import { devnet } from "@starknet-react/chains";
-import { SwitchTheme } from "./SwitchTheme";
-import { useAccount, useNetwork, useProvider } from "@starknet-react/core";
-import { BlockIdentifier } from "starknet";
-
-type HeaderMenuLink = {
-  label: string;
-  href: string;
-  icon?: React.ReactNode;
-};
-=======
 import {
   WalletIcon,
   UserIcon,
@@ -29,76 +11,23 @@
 } from "@heroicons/react/24/outline";
 import { CustomConnectButton } from "./scaffold-stark/CustomConnectButton";
 import { useRouter } from "next/navigation";
->>>>>>> ef018955
 
-export const menuLinks: HeaderMenuLink[] = [
-  {
-    label: "Home",
-    href: "/",
-  },
-  {
-    label: "Debug Contracts",
-    href: "/debug",
-    icon: <BugAntIcon className="h-4 w-4" />,
-  },
+const menuLinks = [
+  { label: "Home", href: "/" },
+  { label: "How It Works", href: "/how-it-works" },
+  { label: "Play", href: "/play" },
+  { label: "Prizes", href: "/prizes" },
+  { label: "Contact Us", href: "/contact-us" },
+  { label: "About Us", href: "/about-us" },
 ];
 
-export const HeaderMenuLinks = () => {
-  const pathname = usePathname();
-  const { theme } = useTheme();
-  const [isDark, setIsDark] = useState(false);
-
-  useEffect(() => {
-    setIsDark(theme === "dark");
-  }, [theme]);
-  return (
-    <>
-      {menuLinks.map(({ label, href, icon }) => {
-        const isActive = pathname === href;
-        return (
-          <li key={href}>
-            <Link
-              href={href}
-              passHref
-              className={`${
-                isActive
-                  ? "!bg-gradient-nav !text-white active:bg-gradient-nav shadow-md"
-                  : ""
-              } py-1.5 px-3 text-sm rounded-full gap-2 grid grid-flow-col hover:bg-gradient-nav hover:text-white`}
-            >
-              {icon}
-              <span>{label}</span>
-            </Link>
-          </li>
-        );
-      })}
-    </>
-  );
-};
-
-/**
- * Site header
- */
 export const Header = () => {
-<<<<<<< HEAD
-  const [isDrawerOpen, setIsDrawerOpen] = useState(false);
-  const burgerMenuRef = useRef<HTMLDivElement>(null);
-=======
   const router = useRouter();
   const [isMenuOpen, setIsMenuOpen] = useState(false);
   const [isScrolled, setIsScrolled] = useState(false);
->>>>>>> ef018955
 
-  useOutsideClick(
-    //@ts-expect-error refs are supposed to be null by default
-    burgerMenuRef,
-    useCallback(() => setIsDrawerOpen(false), []),
-  );
+  const toggleMenu = () => setIsMenuOpen(!isMenuOpen);
 
-<<<<<<< HEAD
-  const { targetNetwork } = useTargetNetwork();
-  const isLocalNetwork = targetNetwork.network === devnet.network;
-=======
   const handleProfileClick = () => {
     router.push("/profile");
   };
@@ -108,119 +37,45 @@
     const handleScroll = () => {
       setIsScrolled(window.scrollY > 50);
     };
->>>>>>> ef018955
 
-  const { provider } = useProvider();
-  const { address, status, chainId } = useAccount();
-  const { chain } = useNetwork();
-  const [isDeployed, setIsDeployed] = useState(true);
-
-  useEffect(() => {
-    if (
-      status === "connected" &&
-      address &&
-      chainId === targetNetwork.id &&
-      chain.network === targetNetwork.network
-    ) {
-      provider
-        .getClassHashAt(address)
-        .then((classHash) => {
-          if (classHash) setIsDeployed(true);
-          else setIsDeployed(false);
-        })
-        .catch((e) => {
-          console.error("contreact cehc", e);
-          if (e.toString().includes("Contract not found")) {
-            setIsDeployed(false);
-          }
-        });
-    }
-  }, [
-    status,
-    address,
-    provider,
-    chainId,
-    targetNetwork.id,
-    targetNetwork.network,
-    chain.network,
-  ]);
+    window.addEventListener("scroll", handleScroll);
+    return () => window.removeEventListener("scroll", handleScroll);
+  }, []);
 
   return (
-    <div className=" lg:static top-0 navbar min-h-0 flex-shrink-0 justify-between z-20 px-0 sm:px-2">
-      <div className="navbar-start w-auto lg:w-1/2 -mr-2">
-        <div className="lg:hidden dropdown" ref={burgerMenuRef}>
-          <label
-            tabIndex={0}
-            className={`ml-1 btn btn-ghost 
-              [@media(max-width:379px)]:!px-3 [@media(max-width:379px)]:!py-1 
-              [@media(max-width:379px)]:!h-9 [@media(max-width:379px)]:!min-h-0
-              [@media(max-width:379px)]:!w-10
-              ${isDrawerOpen ? "hover:bg-secondary" : "hover:bg-transparent"}`}
-            onClick={() => {
-              setIsDrawerOpen((prevIsOpenState) => !prevIsOpenState);
-            }}
-          >
-            <Bars3Icon className="h-1/2" />
-          </label>
-          {isDrawerOpen && (
-            <ul
-              tabIndex={0}
-              className="menu menu-compact dropdown-content mt-3 p-2 shadow rounded-box w-52 bg-base-100"
-              onClick={() => {
-                setIsDrawerOpen(false);
-              }}
-            >
-              <HeaderMenuLinks />
-            </ul>
-          )}
-        </div>
-        <Link
-          href="/"
-          passHref
-          className="hidden lg:flex items-center gap-2 ml-4 mr-6 shrink-0"
-        >
-          <div className="flex relative w-10 h-10">
+    <header
+      className={`w-full fixed top-0 z-50 transition-all duration-500 ${
+        isScrolled ? "bg-gray-900 bg-opacity-80 shadow-lg" : "bg-transparent"
+      }`}
+    >
+      <nav className="container mx-auto flex items-center justify-between py-4 px-6 md:px-8">
+        {/* Logo */}
+        <Link href="/" passHref>
+          <div className="flex items-center gap-2 cursor-pointer">
             <Image
-<<<<<<< HEAD
-              alt="SE2 logo"
-              className="cursor-pointer"
-              fill
-              src="/logo.svg"
-=======
               src="/Starklotto.png"
               alt="StarkLotto Logo"
               width={131}
               height={110}
               className="rounded-full"
->>>>>>> ef018955
             />
           </div>
-          <div className="flex flex-col">
-            <span className="font-bold leading-tight">Scaffold-Stark</span>
-            <span className="text-xs">Starknet dev stack</span>
-          </div>
         </Link>
-        <ul className="hidden lg:flex lg:flex-nowrap menu menu-horizontal px-1 gap-2">
-          <HeaderMenuLinks />
+
+        {/* Desktop Navigation */}
+        <ul className="hidden md:flex space-x-8">
+          {menuLinks.map(({ label, href }) => (
+            <li key={href}>
+              <Link
+                href={href}
+                passHref
+                className="text-white hover:text-yellow-400 transition duration-300"
+              >
+                {label}
+              </Link>
+            </li>
+          ))}
         </ul>
-<<<<<<< HEAD
-      </div>
-      <div className="navbar-end flex-grow mr-2 gap-4">
-        {status === "connected" && !isDeployed ? (
-          <span className="bg-[#8a45fc] text-[9px] p-1 text-white">
-            Wallet Not Deployed
-          </span>
-        ) : null}
-        <CustomConnectButton />
-        {/* <FaucetButton /> */}
-        <SwitchTheme
-          className={`pointer-events-auto ${
-            isLocalNetwork ? "mb-1 lg:mb-0" : ""
-          }`}
-        />
-      </div>
-    </div>
-=======
 
         {/* Icons */}
         <div className="hidden md:flex items-center space-x-4">
@@ -281,6 +136,7 @@
         </div>
       )}
     </header>
->>>>>>> ef018955
   );
-};+};
+
+export default Header;